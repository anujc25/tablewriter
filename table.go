// Copyright 2014 Oleku Konko All rights reserved.
// Use of this source code is governed by a MIT
// license that can be found in the LICENSE file.

// This module is a Table Writer  API for the Go Programming Language.
// The protocols were written in pure Go and works on windows and unix systems

// Package tablewriter Create & Generate text based table
package tablewriter

import (
	"bytes"
	"errors"
	"fmt"
	"io"
	"reflect"
	"regexp"
	"strings"
)

const (
	MAX_ROW_WIDTH = 30
)

const (
	CENTER  = "+"
	ROW     = "-"
	COLUMN  = "|"
	SPACE   = " "
	NEWLINE = "\n"
)

const (
	ALIGN_DEFAULT = iota
	ALIGN_CENTER
	ALIGN_RIGHT
	ALIGN_LEFT
)

var (
	decimal = regexp.MustCompile(`^-?(?:\d{1,3}(?:,\d{3})*|\d+)(?:\.\d+)?$`)
	percent = regexp.MustCompile(`^-?\d+\.?\d*$%$`)
)

// Border Default Struct
type Border struct {
	Left   bool
	Right  bool
	Top    bool
	Bottom bool
}

<<<<<<< HEAD
// Table Default struct
=======
type symbolID int

// Symbol ID constants which indicates the compass points, in order NESW, where
// a given symbol has connections to. The order here matches the order of box
// drawing unicode symbols.
const (
	symEW symbolID = iota
	symNS
	symES
	symSW
	symNE
	symNW
	symNES
	symNSW
	symESW
	symNEW
	symNESW
)

>>>>>>> 2922f137
type Table struct {
	out                     io.Writer
	rows                    [][]string
	lines                   [][][]string
	cs                      map[int]int
	rs                      map[int]int
	headers                 [][]string
	footers                 [][]string
	caption                 bool
	captionText             string
	autoFmt                 bool
	autoWrap                bool
	reflowText              bool
	mW                      int
	syms                    []string
	pCenter                 string
	pRow                    string
	pColumn                 string
	tColumn                 int
	tRow                    int
	hAlign                  int
	fAlign                  int
	align                   int
	newLine                 string
	rowLine                 bool
	autoMergeCells          bool
	columnsToAutoMergeCells map[int]bool
	noWhiteSpace            bool
	tablePadding            string
	hdrLine                 bool
	borders                 Border
	colSize                 int
	headerParams            []string
	columnsParams           []string
	footerParams            []string
	columnsAlign            []int
}

// NewWriter Start New Table
// Take io.Writer Directly
func NewWriter(writer io.Writer) *Table {
	t := &Table{
		out:           writer,
		rows:          [][]string{},
		lines:         [][][]string{},
		cs:            make(map[int]int),
		rs:            make(map[int]int),
		headers:       [][]string{},
		footers:       [][]string{},
		caption:       false,
		captionText:   "Table caption.",
		autoFmt:       true,
		autoWrap:      true,
		reflowText:    true,
		mW:            MAX_ROW_WIDTH,
		syms:          simpleSyms(CENTER, ROW, COLUMN),
		pCenter:       CENTER,
		pRow:          ROW,
		pColumn:       COLUMN,
		tColumn:       -1,
		tRow:          -1,
		hAlign:        ALIGN_DEFAULT,
		fAlign:        ALIGN_DEFAULT,
		align:         ALIGN_DEFAULT,
		newLine:       NEWLINE,
		rowLine:       false,
		hdrLine:       true,
		borders:       Border{Left: true, Right: true, Bottom: true, Top: true},
		colSize:       -1,
		headerParams:  []string{},
		columnsParams: []string{},
		footerParams:  []string{},
		columnsAlign:  []int{}}
	return t
}

// Render table output
func (t *Table) Render() {
	if t.borders.Top {
		t.printLine(true, false)
	}
	t.printHeading()
	if t.autoMergeCells {
		t.printRowsMergeCells()
	} else {
		t.printRows()
	}
	if !t.rowLine && t.borders.Bottom {
		t.printLine(false, len(t.footers) == 0)
	}
	t.printFooter()

	if t.caption {
		t.printCaption()
	}
}

const (
	headerRowIdx = -1
	footerRowIdx = -2
)

// SetHeader Set table header
func (t *Table) SetHeader(keys []string) {
	t.colSize = len(keys)
	for i, v := range keys {
		lines := t.parseDimension(v, i, headerRowIdx)
		t.headers = append(t.headers, lines)
	}
}

// SetFooter Set table Footer
func (t *Table) SetFooter(keys []string) {
	//t.colSize = len(keys)
	for i, v := range keys {
		lines := t.parseDimension(v, i, footerRowIdx)
		t.footers = append(t.footers, lines)
	}
}

// SetCaption Set table Caption
func (t *Table) SetCaption(caption bool, captionText ...string) {
	t.caption = caption
	if len(captionText) == 1 {
		t.captionText = captionText[0]
	}
}

// SetAutoFormatHeaders Turn header autoformatting on/off. Default is on (true).
func (t *Table) SetAutoFormatHeaders(auto bool) {
	t.autoFmt = auto
}

// SetAutoWrapText Turn automatic multiline text adjustment on/off. Default is on (true).
func (t *Table) SetAutoWrapText(auto bool) {
	t.autoWrap = auto
}

// SetReflowDuringAutoWrap Turn automatic reflowing of multiline text when rewrapping. Default is on (true).
func (t *Table) SetReflowDuringAutoWrap(auto bool) {
	t.reflowText = auto
}

// SetColWidth Set the Default column width
func (t *Table) SetColWidth(width int) {
	t.mW = width
}

// SetColMinWidth Set the minimal width for a column
func (t *Table) SetColMinWidth(column int, width int) {
	t.cs[column] = width
}

// SetColumnSeparator Set the Column Separator
func (t *Table) SetColumnSeparator(sep string) {
	t.pColumn = sep
	t.syms = simpleSyms(t.pCenter, t.pRow, t.pColumn)
}

// SetRowSeparator Set the Row Separator
func (t *Table) SetRowSeparator(sep string) {
	t.pRow = sep
	t.syms = simpleSyms(t.pCenter, t.pRow, t.pColumn)
}

// SetCenterSeparator Set the center Separator
func (t *Table) SetCenterSeparator(sep string) {
	t.pCenter = sep
	t.syms = simpleSyms(t.pCenter, t.pRow, t.pColumn)
}

// SetHeaderAlignment Set Header Alignment
func (t *Table) SetHeaderAlignment(hAlign int) {
	t.hAlign = hAlign
}

// SetFooterAlignment Set Footer Alignment
func (t *Table) SetFooterAlignment(fAlign int) {
	t.fAlign = fAlign
}

// SetAlignment Set Table Alignment
func (t *Table) SetAlignment(align int) {
	t.align = align
}

// SetNoWhiteSpace Set No White Space
func (t *Table) SetNoWhiteSpace(allow bool) {
	t.noWhiteSpace = allow
}

// SetTablePadding Set Table Padding
func (t *Table) SetTablePadding(padding string) {
	t.tablePadding = padding
}

func (t *Table) SetColumnAlignment(keys []int) {
	for _, v := range keys {
		switch v {
		case ALIGN_CENTER:
			break
		case ALIGN_LEFT:
			break
		case ALIGN_RIGHT:
			break
		default:
			v = ALIGN_DEFAULT
		}
		t.columnsAlign = append(t.columnsAlign, v)
	}
}

// SetNewLine Set New Line
func (t *Table) SetNewLine(nl string) {
	t.newLine = nl
}

// SetHeaderLine This would enable / disable a line after the header
func (t *Table) SetHeaderLine(line bool) {
	t.hdrLine = line
}

// SetRowLine This would enable / disable a line on each row of the table
func (t *Table) SetRowLine(line bool) {
	t.rowLine = line
}

// SetAutoMergeCells This would enable / disable the merge of cells with identical values
func (t *Table) SetAutoMergeCells(auto bool) {
	t.autoMergeCells = auto
}

// SetAutoMergeCellsByColumnIndex Set Auto Merge Cells By Column Index
// This would enable / disable the merge of cells with identical values for specific columns
// If cols is empty, it is the same as `SetAutoMergeCells(true)`.
func (t *Table) SetAutoMergeCellsByColumnIndex(cols []int) {
	t.autoMergeCells = true

	if len(cols) > 0 {
		m := make(map[int]bool)
		for _, col := range cols {
			m[col] = true
		}
		t.columnsToAutoMergeCells = m
	}
}

// SetBorder Set Table Border
// This would enable / disable line around the table
func (t *Table) SetBorder(border bool) {
	t.SetBorders(Border{border, border, border, border})
}

// SetBorders Set your own border
// This definitely for pool named
// This would enable / disable line around the table
func (t *Table) SetBorders(border Border) {
	t.borders = border
}

// SetStructs sets header and rows from slice of struct.
// If something that is not a slice is passed, error will be returned.
// The tag specified by "tablewriter" for the struct becomes the header.
// If not specified or empty, the field name will be used.
// The field of the first element of the slice is used as the header.
// If the element implements fmt.Stringer, the result will be used.
// And the slice contains nil, it will be skipped without rendering.
func (t *Table) SetStructs(v interface{}) error {
	if v == nil {
		return errors.New("nil value")
	}
	vt := reflect.TypeOf(v)
	vv := reflect.ValueOf(v)
	switch vt.Kind() {
	case reflect.Slice, reflect.Array:
		if vv.Len() < 1 {
			return errors.New("empty value")
		}

		// check first element to set header
		first := vv.Index(0)
		e := first.Type()
		switch e.Kind() {
		case reflect.Struct:
			// OK
		case reflect.Ptr:
			if first.IsNil() {
				return errors.New("the first element is nil")
			}
			e = first.Elem().Type()
			if e.Kind() != reflect.Struct {
				return fmt.Errorf("invalid kind %s", e.Kind())
			}
		default:
			return fmt.Errorf("invalid kind %s", e.Kind())
		}
		n := e.NumField()
		headers := make([]string, n)
		for i := 0; i < n; i++ {
			f := e.Field(i)
			header := f.Tag.Get("tablewriter")
			if header == "" {
				header = f.Name
			}
			headers[i] = header
		}
		t.SetHeader(headers)

		for i := 0; i < vv.Len(); i++ {
			item := reflect.Indirect(vv.Index(i))
			itemType := reflect.TypeOf(item)
			switch itemType.Kind() {
			case reflect.Struct:
				// OK
			default:
				return fmt.Errorf("invalid item type %v", itemType.Kind())
			}
			if !item.IsValid() {
				// skip rendering
				continue
			}
			nf := item.NumField()
			if n != nf {
				return errors.New("invalid num of field")
			}
			rows := make([]string, nf)
			for j := 0; j < nf; j++ {
				f := reflect.Indirect(item.Field(j))
				if f.Kind() == reflect.Ptr {
					f = f.Elem()
				}
				if f.IsValid() {
					if s, ok := f.Interface().(fmt.Stringer); ok {
						rows[j] = s.String()
						continue
					}
					rows[j] = fmt.Sprint(f)
				} else {
					rows[j] = "nil"
				}
			}
			t.Append(rows)
		}
	default:
		return fmt.Errorf("invalid type %T", v)
	}
	return nil
}

// Append row to table
func (t *Table) Append(row []string) {
	rowSize := len(t.headers)
	if rowSize > t.colSize {
		t.colSize = rowSize
	}

	n := len(t.lines)
	line := [][]string{}
	for i, v := range row {

		// Detect string  width
		// Detect String height
		// Break strings into words
		out := t.parseDimension(v, i, n)

		// Append broken words
		line = append(line, out)
	}
	t.lines = append(t.lines, line)
}

// Rich Append row to table with color attributes
func (t *Table) Rich(row []string, colors []Colors) {
	rowSize := len(t.headers)
	if rowSize > t.colSize {
		t.colSize = rowSize
	}

	n := len(t.lines)
	line := [][]string{}
	for i, v := range row {

		// Detect string  width
		// Detect String height
		// Break strings into words
		out := t.parseDimension(v, i, n)

		if len(colors) > i {
			color := colors[i]
			out[0] = format(out[0], color)
		}

		// Append broken words
		line = append(line, out)
	}
	t.lines = append(t.lines, line)
}

// AppendBulk Allow Support for Bulk Append
// Eliminates repeated for loops
func (t *Table) AppendBulk(rows [][]string) {
	for _, row := range rows {
		t.Append(row)
	}
}

// NumLines to get the number of lines
func (t *Table) NumLines() int {
	return len(t.lines)
}

// ClearRows Clear rows
func (t *Table) ClearRows() {
	t.lines = [][][]string{}
}

// ClearFooter Clear footer
func (t *Table) ClearFooter() {
	t.footers = [][]string{}
}

// Center based on position and border.
func (t *Table) center(i int, isFirstRow, isLastRow bool) string {
	if i == -1 {
		if !t.borders.Left {
			return t.syms[symEW]
		}
		if isFirstRow {
			return t.syms[symES]
		}
		if isLastRow {
			return t.syms[symNE]
		}
		return t.syms[symNES]
	}

	if i == len(t.cs)-1 {
		if !t.borders.Right {
			return t.syms[symEW]
		}
		if isFirstRow {
			return t.syms[symSW]
		}
		if isLastRow {
			return t.syms[symNW]
		}
		return t.syms[symNSW]
	}

	if isFirstRow {
		return t.syms[symESW]
	}
	if isLastRow {
		return t.syms[symNEW]
	}
	return t.syms[symNESW]
}

// Print line based on row width
func (t *Table) printLine(isFirst, isLast bool) {
	fmt.Fprint(t.out, t.center(-1, isFirst, isLast))
	for i := 0; i < len(t.cs); i++ {
		v := t.cs[i]
		fmt.Fprintf(t.out, "%s%s%s%s",
			t.syms[symEW],
			strings.Repeat(t.syms[symEW], v),
			t.syms[symEW],
			t.center(i, isFirst, isLast))
	}
	fmt.Fprint(t.out, t.newLine)
}

// Print line based on row width with our without cell separator
func (t *Table) printLineOptionalCellSeparators(nl bool, displayCellSeparator []bool) {
	fmt.Fprint(t.out, t.syms[symNES])
	centerSym := symNESW
	for i := 0; i < len(t.cs); i++ {
		v := t.cs[i]
		if i == len(t.cs)-1 {
			centerSym = symNSW
		}
		if i > len(displayCellSeparator) || displayCellSeparator[i] {
			// Display the cell separator
			fmt.Fprintf(t.out, "%s%s%s%s",
				t.syms[symEW],
				strings.Repeat(string(t.syms[symEW]), v),
				t.syms[symEW],
				t.syms[centerSym])
		} else {
			// Don't display the cell separator for this cell
			fmt.Fprintf(t.out, "%s%s",
<<<<<<< HEAD
				strings.Repeat(SPACE, v+2),
				t.pCenter)
=======
				strings.Repeat(" ", v+2),
				t.syms[centerSym])
>>>>>>> 2922f137
		}
	}
	if nl {
		fmt.Fprint(t.out, t.newLine)
	}
}

// Return the PadRight function if align is left, PadLeft if align is right,
// and Pad by default
func pad(align int) func(string, string, int) string {
	padFunc := Pad
	switch align {
	case ALIGN_LEFT:
		padFunc = PadRight
	case ALIGN_RIGHT:
		padFunc = PadLeft
	}
	return padFunc
}

// Print heading information
func (t *Table) printHeading() {
	// Check if headers is available
	if len(t.headers) < 1 {
		return
	}

	// Identify last column
	end := len(t.cs) - 1

	// Get pad function
	padFunc := pad(t.hAlign)

	// Checking for ANSI escape sequences for header
	is_esc_seq := false
	if len(t.headerParams) > 0 {
		is_esc_seq = true
	}

	// Maximum height.
	max := t.rs[headerRowIdx]

	// Print Heading
	for x := 0; x < max; x++ {
		// Check if border is set
		// Replace with space if not set
		if !t.noWhiteSpace {
			fmt.Fprint(t.out, ConditionString(t.borders.Left, t.syms[symNS], SPACE))
		}

		for y := 0; y <= end; y++ {
			v := t.cs[y]
			h := ""

			if y < len(t.headers) && x < len(t.headers[y]) {
				h = t.headers[y][x]
			}
			if t.autoFmt {
				h = Title(h)
			}
			pad := ConditionString((y == end && !t.borders.Left), SPACE, t.syms[symNS])
			if t.noWhiteSpace {
				pad = ConditionString((y == end && !t.borders.Left), SPACE, t.tablePadding)
			}
			if is_esc_seq {
				if !t.noWhiteSpace {
					fmt.Fprintf(t.out, " %s %s",
						format(padFunc(h, SPACE, v),
							t.headerParams[y]), pad)
				} else {
					fmt.Fprintf(t.out, "%s %s",
						format(padFunc(h, SPACE, v),
							t.headerParams[y]), pad)
				}
			} else {
				if !t.noWhiteSpace {
					fmt.Fprintf(t.out, " %s %s",
						padFunc(h, SPACE, v),
						pad)
				} else {
					// the spaces between breaks the kube formatting
					fmt.Fprintf(t.out, "%s%s",
						padFunc(h, SPACE, v),
						pad)
				}
			}
		}
		// Next line
		fmt.Fprint(t.out, t.newLine)
	}
	if t.hdrLine {
		t.printLine(false, false)
	}
}

// Print heading information
func (t *Table) printFooter() {
	// Check if headers is available
	if len(t.footers) < 1 {
		return
	}

	// Only print line if border is not set
	if !t.borders.Bottom {
		t.printLine(false, false)
	}

	// Identify last column
	end := len(t.cs) - 1

	// Get pad function
	padFunc := pad(t.fAlign)

	// Checking for ANSI escape sequences for header
	is_esc_seq := false
	if len(t.footerParams) > 0 {
		is_esc_seq = true
	}

	// Maximum height.
	max := t.rs[footerRowIdx]

	// Print Footer
	for i := 0; i < (len(t.cs) - len(t.footers)); i++ {
		lines := t.parseDimension(" ", len(t.footers), footerRowIdx)
		t.footers = append(t.footers, lines)
	}
	erasePad := make([]bool, len(t.footers))
	for x := 0; x < max; x++ {
		// Check if border is set
		// Replace with space if not set
		fmt.Fprint(t.out, ConditionString(t.borders.Bottom, t.syms[symNS], SPACE))

		for y := 0; y <= end; y++ {
			v := t.cs[y]
			f := ""
			if y < len(t.footers) && x < len(t.footers[y]) {
				f = t.footers[y][x]
			}
			if t.autoFmt {
				f = Title(f)
			}
			pad := ConditionString((y == end && !t.borders.Top), SPACE, t.syms[symNS])

			if erasePad[y] || (x == 0 && len(f) == 0) {
				pad = SPACE
				erasePad[y] = true
			}

			if is_esc_seq {
				fmt.Fprintf(t.out, " %s %s",
					format(padFunc(f, SPACE, v),
						t.footerParams[y]), pad)
			} else {
				fmt.Fprintf(t.out, " %s %s",
					padFunc(f, SPACE, v),
					pad)
			}

			//fmt.Fprintf(t.out, " %s %s",
			//	padFunc(f, SPACE, v),
			//	pad)
		}
		// Next line
		fmt.Fprint(t.out, t.newLine)
	}

	hasPrinted := false

	for i := 0; i <= end; i++ {
		v := t.cs[i]
		pad := t.syms[symEW]
		center := t.syms[symNEW]
		length := len(t.footers[i][0])

		if length > 0 {
			hasPrinted = true
		}

		// Set center to be space if length is 0
		if length == 0 && !t.borders.Right {
			center = SPACE
		}

		// Print first junction
		if i == 0 {
			if length > 0 && !t.borders.Left {
				center = t.syms[symEW]
			} else if center != SPACE {
				center = t.syms[symNE]
			}
			fmt.Fprint(t.out, center)
		}

		// Pad With space of length is 0
		if length == 0 {
			pad = SPACE
		}
		// Ignore left space as it has printed before
		if hasPrinted || t.borders.Left {
			pad = t.syms[symEW]
			center = t.syms[symNEW]
		}

		// Change Center end position
		if center != SPACE {
			if i == end {
				if t.borders.Right {
					center = t.syms[symNW]
				} else {
					center = t.syms[symEW]
				}
			}
		}

		// Change Center start position
		if center == SPACE {
			if i < end && len(t.footers[i+1][0]) != 0 {
				if !t.borders.Left {
					center = t.syms[symEW]
				} else {
					center = t.syms[symNEW]
				}
			}
		}

		// Print the footer
		fmt.Fprintf(t.out, "%s%s%s%s",
			pad,
			strings.Repeat(string(pad), v),
			pad,
			center)

	}

	fmt.Fprint(t.out, t.newLine)
}

// Print caption text
func (t *Table) printCaption() {
	width := t.getTableWidth()
	paragraph, _ := WrapString(t.captionText, width)
	for linecount := 0; linecount < len(paragraph); linecount++ {
		fmt.Fprintln(t.out, paragraph[linecount])
	}
}

// Calculate the total number of characters in a row
func (t *Table) getTableWidth() int {
	var chars int
	for _, v := range t.cs {
		chars += v
	}

	// Add chars, spaces, seperators to calculate the total width of the table.
	// ncols := t.colSize
	// spaces := ncols * 2
	// seps := ncols + 1

	return (chars + (3 * t.colSize) + 2)
}

func (t *Table) printRows() {
	for i, lines := range t.lines {
		t.printRow(lines, i)
	}
}

func (t *Table) fillAlignment(num int) {
	if len(t.columnsAlign) < num {
		t.columnsAlign = make([]int, num)
		for i := range t.columnsAlign {
			t.columnsAlign[i] = t.align
		}
	}
}

// Print Row Information
// Adjust column alignment based on type

func (t *Table) printRow(columns [][]string, rowIdx int) {
	// Get Maximum Height
	max := t.rs[rowIdx]
	total := len(columns)

	// TODO Fix uneven col size
	// if total < t.colSize {
	//	for n := t.colSize - total; n < t.colSize ; n++ {
	//		columns = append(columns, []string{SPACE})
	//		t.cs[n] = t.mW
	//	}
	//}

	// Pad Each Height
	pads := []int{}

	// Checking for ANSI escape sequences for columns
	is_esc_seq := false
	if len(t.columnsParams) > 0 {
		is_esc_seq = true
	}
	t.fillAlignment(total)

	for i, line := range columns {
		length := len(line)
		pad := max - length
		pads = append(pads, pad)
		for n := 0; n < pad; n++ {
			columns[i] = append(columns[i], "  ")
		}
	}
	//fmt.Println(max, "\n")
	for x := 0; x < max; x++ {
		for y := 0; y < total; y++ {

			// Check if border is set
			if !t.noWhiteSpace {
				fmt.Fprint(t.out, ConditionString((!t.borders.Left && y == 0), SPACE, t.syms[symNS]))
				fmt.Fprintf(t.out, SPACE)
			}

			str := columns[y][x]

			// Embedding escape sequence with column value
			if is_esc_seq {
				str = format(str, t.columnsParams[y])
			}

			// This would print alignment
			// Default alignment  would use multiple configuration
			switch t.columnsAlign[y] {
			case ALIGN_CENTER: //
				fmt.Fprintf(t.out, "%s", Pad(str, SPACE, t.cs[y]))
			case ALIGN_RIGHT:
				fmt.Fprintf(t.out, "%s", PadLeft(str, SPACE, t.cs[y]))
			case ALIGN_LEFT:
				fmt.Fprintf(t.out, "%s", PadRight(str, SPACE, t.cs[y]))
			default:
				if decimal.MatchString(strings.TrimSpace(str)) || percent.MatchString(strings.TrimSpace(str)) {
					fmt.Fprintf(t.out, "%s", PadLeft(str, SPACE, t.cs[y]))
				} else {
					fmt.Fprintf(t.out, "%s", PadRight(str, SPACE, t.cs[y]))

					// TODO Custom alignment per column
					//if max == 1 || pads[y] > 0 {
					//	fmt.Fprintf(t.out, "%s", Pad(str, SPACE, t.cs[y]))
					//} else {
					//	fmt.Fprintf(t.out, "%s", PadRight(str, SPACE, t.cs[y]))
					//}

				}
			}
			if !t.noWhiteSpace {
				fmt.Fprintf(t.out, SPACE)
			} else {
				fmt.Fprintf(t.out, t.tablePadding)
			}
		}
		// Check if border is set
		// Replace with space if not set
		if !t.noWhiteSpace {
			fmt.Fprint(t.out, ConditionString(t.borders.Left, t.syms[symNS], SPACE))
		}
		fmt.Fprint(t.out, t.newLine)
	}

	if t.rowLine {
		t.printLine(false, rowIdx == len(t.lines)-1 && len(t.footers) == 0)
	}
}

// Print the rows of the table and merge the cells that are identical
func (t *Table) printRowsMergeCells() {
	var previousLine []string
	var displayCellBorder []bool
	var tmpWriter bytes.Buffer
	for i, lines := range t.lines {
		// We store the display of the current line in a tmp writer, as we need to know which border needs to be print above
		previousLine, displayCellBorder = t.printRowMergeCells(&tmpWriter, lines, i, previousLine)
		if i > 0 { //We don't need to print borders above first line
			if t.rowLine {
				t.printLineOptionalCellSeparators(true, displayCellBorder)
			}
		}
		tmpWriter.WriteTo(t.out)
	}
	//Print the end of the table
	if t.rowLine {
		t.printLine(false, true)
	}
}

// Print Row Information to a writer and merge identical cells.
// Adjust column alignment based on type

func (t *Table) printRowMergeCells(writer io.Writer, columns [][]string, rowIdx int, previousLine []string) ([]string, []bool) {
	// Get Maximum Height
	max := t.rs[rowIdx]
	total := len(columns)

	// Pad Each Height
	pads := []int{}

	// Checking for ANSI escape sequences for columns
	is_esc_seq := false
	if len(t.columnsParams) > 0 {
		is_esc_seq = true
	}
	for i, line := range columns {
		length := len(line)
		pad := max - length
		pads = append(pads, pad)
		for n := 0; n < pad; n++ {
			columns[i] = append(columns[i], "  ")
		}
	}

	var displayCellBorder []bool
	t.fillAlignment(total)
	for x := 0; x < max; x++ {
		for y := 0; y < total; y++ {

			// Check if border is set
			fmt.Fprint(writer, ConditionString((!t.borders.Left && y == 0), SPACE, t.syms[symNS]))

			fmt.Fprintf(writer, SPACE)

			str := columns[y][x]

			// Embedding escape sequence with column value
			if is_esc_seq {
				str = format(str, t.columnsParams[y])
			}

			if t.autoMergeCells {
				var mergeCell bool
				if t.columnsToAutoMergeCells != nil {
					// Check to see if the column index is in columnsToAutoMergeCells.
					if t.columnsToAutoMergeCells[y] {
						mergeCell = true
					}
				} else {
					// columnsToAutoMergeCells was not set.
					mergeCell = true
				}
				//Store the full line to merge mutli-lines cells
				fullLine := strings.TrimRight(strings.Join(columns[y], SPACE), SPACE)
				if len(previousLine) > y && fullLine == previousLine[y] && fullLine != "" && mergeCell {
					// If this cell is identical to the one above but not empty, we don't display the border and keep the cell empty.
					displayCellBorder = append(displayCellBorder, false)
					str = ""
				} else {
					// First line or different content, keep the content and print the cell border
					displayCellBorder = append(displayCellBorder, true)
				}
			}

			// This would print alignment
			// Default alignment  would use multiple configuration
			switch t.columnsAlign[y] {
			case ALIGN_CENTER: //
				fmt.Fprintf(writer, "%s", Pad(str, SPACE, t.cs[y]))
			case ALIGN_RIGHT:
				fmt.Fprintf(writer, "%s", PadLeft(str, SPACE, t.cs[y]))
			case ALIGN_LEFT:
				fmt.Fprintf(writer, "%s", PadRight(str, SPACE, t.cs[y]))
			default:
				if decimal.MatchString(strings.TrimSpace(str)) || percent.MatchString(strings.TrimSpace(str)) {
					fmt.Fprintf(writer, "%s", PadLeft(str, SPACE, t.cs[y]))
				} else {
					fmt.Fprintf(writer, "%s", PadRight(str, SPACE, t.cs[y]))
				}
			}
			fmt.Fprintf(writer, SPACE)
		}
		// Check if border is set
		// Replace with space if not set
		fmt.Fprint(writer, ConditionString(t.borders.Left, t.syms[symNS], SPACE))
		fmt.Fprint(writer, t.newLine)
	}

	//The new previous line is the current one
	previousLine = make([]string, total)
	for y := 0; y < total; y++ {
		previousLine[y] = strings.TrimRight(strings.Join(columns[y], SPACE), SPACE) //Store the full line for multi-lines cells
	}
	//Returns the newly added line and whether a border should be displayed above.
	return previousLine, displayCellBorder
}

func (t *Table) parseDimension(str string, colKey, rowKey int) []string {
	var (
		raw      []string
		maxWidth int
	)

	raw = getLines(str)
	maxWidth = 0
	for _, line := range raw {
		if w := DisplayWidth(line); w > maxWidth {
			maxWidth = w
		}
	}

	// If wrapping, ensure that all paragraphs in the cell fit in the
	// specified width.
	if t.autoWrap {
		// If there's a maximum allowed width for wrapping, use that.
		if maxWidth > t.mW {
			maxWidth = t.mW
		}

		// In the process of doing so, we need to recompute maxWidth. This
		// is because perhaps a word in the cell is longer than the
		// allowed maximum width in t.mW.
		newMaxWidth := maxWidth
		newRaw := make([]string, 0, len(raw))

		if t.reflowText {
			// Make a single paragraph of everything.
			raw = []string{strings.Join(raw, SPACE)}
		}
		for i, para := range raw {
			paraLines, _ := WrapString(para, maxWidth)
			for _, line := range paraLines {
				if w := DisplayWidth(line); w > newMaxWidth {
					newMaxWidth = w
				}
			}
			if i > 0 {
				newRaw = append(newRaw, SPACE)
			}
			newRaw = append(newRaw, paraLines...)
		}
		raw = newRaw
		maxWidth = newMaxWidth
	}

	// Store the new known maximum width.
	v, ok := t.cs[colKey]
	if !ok || v < maxWidth || v == 0 {
		t.cs[colKey] = maxWidth
	}

	// Remember the number of lines for the row printer.
	h := len(raw)
	v, ok = t.rs[rowKey]

	if !ok || v < h || v == 0 {
		t.rs[rowKey] = h
	}
	//fmt.Printf("Raw %+v %d\n", raw, len(raw))
	return raw
}<|MERGE_RESOLUTION|>--- conflicted
+++ resolved
@@ -5,7 +5,7 @@
 // This module is a Table Writer  API for the Go Programming Language.
 // The protocols were written in pure Go and works on windows and unix systems
 
-// Package tablewriter Create & Generate text based table
+// Create & Generate text based table
 package tablewriter
 
 import (
@@ -42,7 +42,6 @@
 	percent = regexp.MustCompile(`^-?\d+\.?\d*$%$`)
 )
 
-// Border Default Struct
 type Border struct {
 	Left   bool
 	Right  bool
@@ -50,9 +49,6 @@
 	Bottom bool
 }
 
-<<<<<<< HEAD
-// Table Default struct
-=======
 type symbolID int
 
 // Symbol ID constants which indicates the compass points, in order NESW, where
@@ -72,7 +68,6 @@
 	symNESW
 )
 
->>>>>>> 2922f137
 type Table struct {
 	out                     io.Writer
 	rows                    [][]string
@@ -111,7 +106,7 @@
 	columnsAlign            []int
 }
 
-// NewWriter Start New Table
+// Start New Table
 // Take io.Writer Directly
 func NewWriter(writer io.Writer) *Table {
 	t := &Table{
@@ -175,7 +170,7 @@
 	footerRowIdx = -2
 )
 
-// SetHeader Set table header
+// Set table header
 func (t *Table) SetHeader(keys []string) {
 	t.colSize = len(keys)
 	for i, v := range keys {
@@ -184,7 +179,7 @@
 	}
 }
 
-// SetFooter Set table Footer
+// Set table Footer
 func (t *Table) SetFooter(keys []string) {
 	//t.colSize = len(keys)
 	for i, v := range keys {
@@ -193,7 +188,7 @@
 	}
 }
 
-// SetCaption Set table Caption
+// Set table Caption
 func (t *Table) SetCaption(caption bool, captionText ...string) {
 	t.caption = caption
 	if len(captionText) == 1 {
@@ -201,70 +196,70 @@
 	}
 }
 
-// SetAutoFormatHeaders Turn header autoformatting on/off. Default is on (true).
+// Turn header autoformatting on/off. Default is on (true).
 func (t *Table) SetAutoFormatHeaders(auto bool) {
 	t.autoFmt = auto
 }
 
-// SetAutoWrapText Turn automatic multiline text adjustment on/off. Default is on (true).
+// Turn automatic multiline text adjustment on/off. Default is on (true).
 func (t *Table) SetAutoWrapText(auto bool) {
 	t.autoWrap = auto
 }
 
-// SetReflowDuringAutoWrap Turn automatic reflowing of multiline text when rewrapping. Default is on (true).
+// Turn automatic reflowing of multiline text when rewrapping. Default is on (true).
 func (t *Table) SetReflowDuringAutoWrap(auto bool) {
 	t.reflowText = auto
 }
 
-// SetColWidth Set the Default column width
+// Set the Default column width
 func (t *Table) SetColWidth(width int) {
 	t.mW = width
 }
 
-// SetColMinWidth Set the minimal width for a column
+// Set the minimal width for a column
 func (t *Table) SetColMinWidth(column int, width int) {
 	t.cs[column] = width
 }
 
-// SetColumnSeparator Set the Column Separator
+// Set the Column Separator
 func (t *Table) SetColumnSeparator(sep string) {
 	t.pColumn = sep
 	t.syms = simpleSyms(t.pCenter, t.pRow, t.pColumn)
 }
 
-// SetRowSeparator Set the Row Separator
+// Set the Row Separator
 func (t *Table) SetRowSeparator(sep string) {
 	t.pRow = sep
 	t.syms = simpleSyms(t.pCenter, t.pRow, t.pColumn)
 }
 
-// SetCenterSeparator Set the center Separator
+// Set the center Separator
 func (t *Table) SetCenterSeparator(sep string) {
 	t.pCenter = sep
 	t.syms = simpleSyms(t.pCenter, t.pRow, t.pColumn)
 }
 
-// SetHeaderAlignment Set Header Alignment
+// Set Header Alignment
 func (t *Table) SetHeaderAlignment(hAlign int) {
 	t.hAlign = hAlign
 }
 
-// SetFooterAlignment Set Footer Alignment
+// Set Footer Alignment
 func (t *Table) SetFooterAlignment(fAlign int) {
 	t.fAlign = fAlign
 }
 
-// SetAlignment Set Table Alignment
+// Set Table Alignment
 func (t *Table) SetAlignment(align int) {
 	t.align = align
 }
 
-// SetNoWhiteSpace Set No White Space
+// Set No White Space
 func (t *Table) SetNoWhiteSpace(allow bool) {
 	t.noWhiteSpace = allow
 }
 
-// SetTablePadding Set Table Padding
+// Set Table Padding
 func (t *Table) SetTablePadding(padding string) {
 	t.tablePadding = padding
 }
@@ -285,27 +280,30 @@
 	}
 }
 
-// SetNewLine Set New Line
+// Set New Line
 func (t *Table) SetNewLine(nl string) {
 	t.newLine = nl
 }
 
-// SetHeaderLine This would enable / disable a line after the header
+// Set Header Line
+// This would enable / disable a line after the header
 func (t *Table) SetHeaderLine(line bool) {
 	t.hdrLine = line
 }
 
-// SetRowLine This would enable / disable a line on each row of the table
+// Set Row Line
+// This would enable / disable a line on each row of the table
 func (t *Table) SetRowLine(line bool) {
 	t.rowLine = line
 }
 
-// SetAutoMergeCells This would enable / disable the merge of cells with identical values
+// Set Auto Merge Cells
+// This would enable / disable the merge of cells with identical values
 func (t *Table) SetAutoMergeCells(auto bool) {
 	t.autoMergeCells = auto
 }
 
-// SetAutoMergeCellsByColumnIndex Set Auto Merge Cells By Column Index
+// Set Auto Merge Cells By Column Index
 // This would enable / disable the merge of cells with identical values for specific columns
 // If cols is empty, it is the same as `SetAutoMergeCells(true)`.
 func (t *Table) SetAutoMergeCellsByColumnIndex(cols []int) {
@@ -320,15 +318,12 @@
 	}
 }
 
-// SetBorder Set Table Border
+// Set Table Border
 // This would enable / disable line around the table
 func (t *Table) SetBorder(border bool) {
 	t.SetBorders(Border{border, border, border, border})
 }
 
-// SetBorders Set your own border
-// This definitely for pool named
-// This would enable / disable line around the table
 func (t *Table) SetBorders(border Border) {
 	t.borders = border
 }
@@ -444,7 +439,7 @@
 	t.lines = append(t.lines, line)
 }
 
-// Rich Append row to table with color attributes
+// Append row to table with color attributes
 func (t *Table) Rich(row []string, colors []Colors) {
 	rowSize := len(t.headers)
 	if rowSize > t.colSize {
@@ -471,7 +466,7 @@
 	t.lines = append(t.lines, line)
 }
 
-// AppendBulk Allow Support for Bulk Append
+// Allow Support for Bulk Append
 // Eliminates repeated for loops
 func (t *Table) AppendBulk(rows [][]string) {
 	for _, row := range rows {
@@ -484,12 +479,12 @@
 	return len(t.lines)
 }
 
-// ClearRows Clear rows
+// Clear rows
 func (t *Table) ClearRows() {
 	t.lines = [][][]string{}
 }
 
-// ClearFooter Clear footer
+// Clear footer
 func (t *Table) ClearFooter() {
 	t.footers = [][]string{}
 }
@@ -564,13 +559,8 @@
 		} else {
 			// Don't display the cell separator for this cell
 			fmt.Fprintf(t.out, "%s%s",
-<<<<<<< HEAD
-				strings.Repeat(SPACE, v+2),
-				t.pCenter)
-=======
 				strings.Repeat(" ", v+2),
 				t.syms[centerSym])
->>>>>>> 2922f137
 		}
 	}
 	if nl {
@@ -810,7 +800,7 @@
 }
 
 // Print caption text
-func (t *Table) printCaption() {
+func (t Table) printCaption() {
 	width := t.getTableWidth()
 	paragraph, _ := WrapString(t.captionText, width)
 	for linecount := 0; linecount < len(paragraph); linecount++ {
@@ -819,7 +809,7 @@
 }
 
 // Calculate the total number of characters in a row
-func (t *Table) getTableWidth() int {
+func (t Table) getTableWidth() int {
 	var chars int
 	for _, v := range t.cs {
 		chars += v
@@ -833,7 +823,7 @@
 	return (chars + (3 * t.colSize) + 2)
 }
 
-func (t *Table) printRows() {
+func (t Table) printRows() {
 	for i, lines := range t.lines {
 		t.printRow(lines, i)
 	}
@@ -1017,7 +1007,7 @@
 					mergeCell = true
 				}
 				//Store the full line to merge mutli-lines cells
-				fullLine := strings.TrimRight(strings.Join(columns[y], SPACE), SPACE)
+				fullLine := strings.TrimRight(strings.Join(columns[y], " "), " ")
 				if len(previousLine) > y && fullLine == previousLine[y] && fullLine != "" && mergeCell {
 					// If this cell is identical to the one above but not empty, we don't display the border and keep the cell empty.
 					displayCellBorder = append(displayCellBorder, false)
@@ -1055,9 +1045,9 @@
 	//The new previous line is the current one
 	previousLine = make([]string, total)
 	for y := 0; y < total; y++ {
-		previousLine[y] = strings.TrimRight(strings.Join(columns[y], SPACE), SPACE) //Store the full line for multi-lines cells
-	}
-	//Returns the newly added line and whether a border should be displayed above.
+		previousLine[y] = strings.TrimRight(strings.Join(columns[y], " "), " ") //Store the full line for multi-lines cells
+	}
+	//Returns the newly added line and wether or not a border should be displayed above.
 	return previousLine, displayCellBorder
 }
 
@@ -1091,7 +1081,7 @@
 
 		if t.reflowText {
 			// Make a single paragraph of everything.
-			raw = []string{strings.Join(raw, SPACE)}
+			raw = []string{strings.Join(raw, " ")}
 		}
 		for i, para := range raw {
 			paraLines, _ := WrapString(para, maxWidth)
@@ -1101,7 +1091,7 @@
 				}
 			}
 			if i > 0 {
-				newRaw = append(newRaw, SPACE)
+				newRaw = append(newRaw, " ")
 			}
 			newRaw = append(newRaw, paraLines...)
 		}
