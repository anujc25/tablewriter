// Copyright 2014 Oleku Konko All rights reserved.
// Use of this source code is governed by a MIT
// license that can be found in the LICENSE file.

// This module is a Table Writer  API for the Go Programming Language.
// The protocols were written in pure Go and works on windows and unix systems

package tablewriter

import (
	"bytes"
	"fmt"
	"io"
	"os"
	"reflect"
	"strings"
	"testing"
)

func checkEqual(t *testing.T, got, want interface{}, msgs ...interface{}) {
	if !reflect.DeepEqual(got, want) {
		buf := bytes.Buffer{}
		buf.WriteString("got:\n[%v]\nwant:\n[%v]\n")
		for _, v := range msgs {
			buf.WriteString(v.(string))
		}
		t.Errorf(buf.String(), got, want)
	}
}

func ExampleShort() {
	data := [][]string{
		{"A", "The Good", "500"},
		{"B", "The Very very Bad Man", "288"},
		{"C", "The Ugly", "120"},
		{"D", "The Gopher", "800"},
	}

	table := NewWriter(os.Stdout)
	table.SetHeader([]string{"Name", "Sign", "Rating"})

	for _, v := range data {
		table.Append(v)
	}
	table.Render()

	// Output: +------+-----------------------+--------+
	// | NAME |         SIGN          | RATING |
	// +------+-----------------------+--------+
	// | A    | The Good              |    500 |
	// | B    | The Very very Bad Man |    288 |
	// | C    | The Ugly              |    120 |
	// | D    | The Gopher            |    800 |
	// +------+-----------------------+--------+
}

func ExampleLong() {
	data := [][]string{
		{"Learn East has computers with adapted keyboards with enlarged print etc", "  Some Data  ", " Another Data"},
		{"Instead of lining up the letters all ", "the way across, he splits the keyboard in two", "Like most ergonomic keyboards", "See Data"},
	}

	table := NewWriter(os.Stdout)
	table.SetHeader([]string{"Name", "Sign", "Rating"})
	table.SetCenterSeparator("*")
	table.SetRowSeparator("=")

	for _, v := range data {
		table.Append(v)
	}
	table.Render()

	// Output: *================================*================================*===============================*==========*
	// |              NAME              |              SIGN              |            RATING             |          |
	// *================================*================================*===============================*==========*
	// | Learn East has computers       |   Some Data                    |  Another Data                 |
	// | with adapted keyboards with    |                                |                               |
	// | enlarged print etc             |                                |                               |
	// | Instead of lining up the       | the way across, he splits the  | Like most ergonomic keyboards | See Data |
	// | letters all                    | keyboard in two                |                               |          |
	// *================================*================================*===============================*==========*
}

func ExampleCSV() {
	table, _ := NewCSV(os.Stdout, "testdata/test.csv", true)
	table.SetCenterSeparator("*")
	table.SetRowSeparator("=")

	table.Render()

	// Output: *============*===========*=========*
	// | FIRST NAME | LAST NAME |   SSN   |
	// *============*===========*=========*
	// | John       | Barry     |  123456 |
	// | Kathy      | Smith     |  687987 |
	// | Bob        | McCornick | 3979870 |
	// *============*===========*=========*
}

// TestNumLines to test the numbers of lines
func TestNumLines(t *testing.T) {
	data := [][]string{
		{"A", "The Good", "500"},
		{"B", "The Very very Bad Man", "288"},
		{"C", "The Ugly", "120"},
		{"D", "The Gopher", "800"},
	}

	buf := &bytes.Buffer{}
	table := NewWriter(buf)
	table.SetHeader([]string{"Name", "Sign", "Rating"})

	for i, v := range data {
		table.Append(v)
		checkEqual(t, table.NumLines(), i+1, "Number of lines failed")
	}

	checkEqual(t, table.NumLines(), len(data), "Number of lines failed")
}

func TestCSVInfo(t *testing.T) {
	buf := &bytes.Buffer{}
	table, err := NewCSV(buf, "testdata/test_info.csv", true)
	if err != nil {
		t.Error(err)
		return
	}
	table.SetAlignment(ALIGN_LEFT)
	table.SetBorder(false)
	table.Render()

	got := buf.String()
	want := `   FIELD   |     TYPE     | NULL | KEY | DEFAULT |     EXTRA       
-----------+--------------+------+-----+---------+-----------------
  user_id  | smallint(5)  | NO   | PRI | NULL    | auto_increment  
  username | varchar(10)  | NO   |     | NULL    |                 
  password | varchar(100) | NO   |     | NULL    |                 
`
	checkEqual(t, got, want, "CSV info failed")
}

func TestCSVSeparator(t *testing.T) {
	buf := &bytes.Buffer{}
	table, err := NewCSV(buf, "testdata/test.csv", true)
	if err != nil {
		t.Error(err)
		return
	}
	table.SetRowLine(true)
	table.SetCenterSeparator("+")
	table.SetColumnSeparator("|")
	table.SetRowSeparator("-")
	table.SetAlignment(ALIGN_LEFT)
	table.Render()

	want := `+------------+-----------+---------+
| FIRST NAME | LAST NAME |   SSN   |
+------------+-----------+---------+
| John       | Barry     | 123456  |
+------------+-----------+---------+
| Kathy      | Smith     | 687987  |
+------------+-----------+---------+
| Bob        | McCornick | 3979870 |
+------------+-----------+---------+
`

	checkEqual(t, buf.String(), want, "CSV info failed")
}

func TestNoBorder(t *testing.T) {
	data := [][]string{
		{"1/1/2014", "Domain name", "2233", "$10.98"},
		{"1/1/2014", "January Hosting", "2233", "$54.95"},
		{"", "    (empty)\n    (empty)", "", ""},
		{"1/4/2014", "February Hosting", "2233", "$51.00"},
		{"1/4/2014", "February Extra Bandwidth", "2233", "$30.00"},
		{"1/4/2014", "    (Discount)", "2233", "-$1.00"},
	}

	var buf bytes.Buffer
	table := NewWriter(&buf)
	table.SetAutoWrapText(false)
	table.SetHeader([]string{"Date", "Description", "CV2", "Amount"})
	table.SetFooter([]string{"", "", "Total", "$145.93"}) // Add Footer
	table.SetBorder(false)                                // Set Border to false
	table.AppendBulk(data)                                // Add Bulk Data
	table.Render()

	want := `    DATE   |       DESCRIPTION        |  CV2  | AMOUNT   
-----------+--------------------------+-------+----------
  1/1/2014 | Domain name              |  2233 | $10.98   
  1/1/2014 | January Hosting          |  2233 | $54.95   
           |     (empty)              |       |          
           |     (empty)              |       |          
  1/4/2014 | February Hosting         |  2233 | $51.00   
  1/4/2014 | February Extra Bandwidth |  2233 | $30.00   
  1/4/2014 |     (Discount)           |  2233 | -$1.00   
<<<<<<< HEAD
-----------+--------------------------+-------+----------
                                        TOTAL | $145 93  
                                      --------+----------
=======
+----------+--------------------------+-------+---------+
                                        TOTAL | $145.93  
                                      +-------+---------+
>>>>>>> f82d3137
`

	checkEqual(t, buf.String(), want, "border table rendering failed")
}

func TestWithBorder(t *testing.T) {
	data := [][]string{
		{"1/1/2014", "Domain name", "2233", "$10.98"},
		{"1/1/2014", "January Hosting", "2233", "$54.95"},
		{"", "    (empty)\n    (empty)", "", ""},
		{"1/4/2014", "February Hosting", "2233", "$51.00"},
		{"1/4/2014", "February Extra Bandwidth", "2233", "$30.00"},
		{"1/4/2014", "    (Discount)", "2233", "-$1.00"},
	}

	var buf bytes.Buffer
	table := NewWriter(&buf)
	table.SetAutoWrapText(false)
	table.SetHeader([]string{"Date", "Description", "CV2", "Amount"})
	table.SetFooter([]string{"", "", "Total", "$145.93"}) // Add Footer
	table.AppendBulk(data)                                // Add Bulk Data
	table.Render()

	want := `+----------+--------------------------+-------+---------+
|   DATE   |       DESCRIPTION        |  CV2  | AMOUNT  |
+----------+--------------------------+-------+---------+
| 1/1/2014 | Domain name              |  2233 | $10.98  |
| 1/1/2014 | January Hosting          |  2233 | $54.95  |
|          |     (empty)              |       |         |
|          |     (empty)              |       |         |
| 1/4/2014 | February Hosting         |  2233 | $51.00  |
| 1/4/2014 | February Extra Bandwidth |  2233 | $30.00  |
| 1/4/2014 |     (Discount)           |  2233 | -$1.00  |
+----------+--------------------------+-------+---------+
|                                       TOTAL | $145.93 |
+----------+--------------------------+-------+---------+
`

	checkEqual(t, buf.String(), want, "border table rendering failed")
}

func TestPrintingInMarkdown(t *testing.T) {
	data := [][]string{
		{"1/1/2014", "Domain name", "2233", "$10.98"},
		{"1/1/2014", "January Hosting", "2233", "$54.95"},
		{"1/4/2014", "February Hosting", "2233", "$51.00"},
		{"1/4/2014", "February Extra Bandwidth", "2233", "$30.00"},
	}

	var buf bytes.Buffer
	table := NewWriter(&buf)
	table.SetHeader([]string{"Date", "Description", "CV2", "Amount"})
	table.AppendBulk(data) // Add Bulk Data
	table.SetBorders(Border{Left: true, Top: false, Right: true, Bottom: false})
	table.SetCenterSeparator("|")
	table.Render()

	want := `|   DATE   |       DESCRIPTION        | CV2  | AMOUNT |
|----------|--------------------------|------|--------|
| 1/1/2014 | Domain name              | 2233 | $10.98 |
| 1/1/2014 | January Hosting          | 2233 | $54.95 |
| 1/4/2014 | February Hosting         | 2233 | $51.00 |
| 1/4/2014 | February Extra Bandwidth | 2233 | $30.00 |
`
	checkEqual(t, buf.String(), want, "border table rendering failed")
}

func TestPrintHeading(t *testing.T) {
	var buf bytes.Buffer
	table := NewWriter(&buf)
	table.SetHeader([]string{"1", "2", "3", "4", "5", "6", "7", "8", "9", "a", "b", "c"})
	table.printHeading()
	want := `| 1 | 2 | 3 | 4 | 5 | 6 | 7 | 8 | 9 | A | B | C |
+---+---+---+---+---+---+---+---+---+---+---+---+
`
	checkEqual(t, buf.String(), want, "header rendering failed")
}

func TestPrintHeadingWithoutAutoFormat(t *testing.T) {
	var buf bytes.Buffer
	table := NewWriter(&buf)
	table.SetHeader([]string{"1", "2", "3", "4", "5", "6", "7", "8", "9", "a", "b", "c"})
	table.SetAutoFormatHeaders(false)
	table.printHeading()
	want := `| 1 | 2 | 3 | 4 | 5 | 6 | 7 | 8 | 9 | a | b | c |
+---+---+---+---+---+---+---+---+---+---+---+---+
`
	checkEqual(t, buf.String(), want, "header rendering failed")
}

func TestPrintFooter(t *testing.T) {
	var buf bytes.Buffer
	table := NewWriter(&buf)
	table.SetHeader([]string{"1", "2", "3", "4", "5", "6", "7", "8", "9", "a", "b", "c"})
	table.SetFooter([]string{"1", "2", "3", "4", "5", "6", "7", "8", "9", "a", "b", "c"})
	table.printFooter()
	want := `| 1 | 2 | 3 | 4 | 5 | 6 | 7 | 8 | 9 | A | B | C |
+---+---+---+---+---+---+---+---+---+---+---+---+
`
	checkEqual(t, buf.String(), want, "footer rendering failed")
}

func TestPrintFooterWithoutAutoFormat(t *testing.T) {
	var buf bytes.Buffer
	table := NewWriter(&buf)
	table.SetAutoFormatHeaders(false)
	table.SetHeader([]string{"1", "2", "3", "4", "5", "6", "7", "8", "9", "a", "b", "c"})
	table.SetFooter([]string{"1", "2", "3", "4", "5", "6", "7", "8", "9", "a", "b", "c"})
	table.printFooter()
	want := `| 1 | 2 | 3 | 4 | 5 | 6 | 7 | 8 | 9 | a | b | c |
+---+---+---+---+---+---+---+---+---+---+---+---+
`
	checkEqual(t, buf.String(), want, "footer rendering failed")
}

func TestPrintShortCaption(t *testing.T) {
	var buf bytes.Buffer
	data := [][]string{
		{"A", "The Good", "500"},
		{"B", "The Very very Bad Man", "288"},
		{"C", "The Ugly", "120"},
		{"D", "The Gopher", "800"},
	}

	table := NewWriter(&buf)
	table.SetHeader([]string{"Name", "Sign", "Rating"})
	table.SetCaption(true, "Short caption.")

	for _, v := range data {
		table.Append(v)
	}
	table.Render()

	want := `+------+-----------------------+--------+
| NAME |         SIGN          | RATING |
+------+-----------------------+--------+
| A    | The Good              |    500 |
| B    | The Very very Bad Man |    288 |
| C    | The Ugly              |    120 |
| D    | The Gopher            |    800 |
+------+-----------------------+--------+
Short caption.
`
	checkEqual(t, buf.String(), want, "long caption for short example rendering failed")
}

func TestPrintLongCaptionWithShortExample(t *testing.T) {
	var buf bytes.Buffer
	data := [][]string{
		{"A", "The Good", "500"},
		{"B", "The Very very Bad Man", "288"},
		{"C", "The Ugly", "120"},
		{"D", "The Gopher", "800"},
	}

	table := NewWriter(&buf)
	table.SetHeader([]string{"Name", "Sign", "Rating"})
	table.SetCaption(true, "This is a very long caption. The text should wrap. If not, we have a problem that needs to be solved.")

	for _, v := range data {
		table.Append(v)
	}
	table.Render()

	want := `+------+-----------------------+--------+
| NAME |         SIGN          | RATING |
+------+-----------------------+--------+
| A    | The Good              |    500 |
| B    | The Very very Bad Man |    288 |
| C    | The Ugly              |    120 |
| D    | The Gopher            |    800 |
+------+-----------------------+--------+
This is a very long caption. The text
should wrap. If not, we have a problem
that needs to be solved.
`
	checkEqual(t, buf.String(), want, "long caption for short example rendering failed")
}

func TestPrintCaptionWithFooter(t *testing.T) {
	data := [][]string{
		{"1/1/2014", "Domain name", "2233", "$10.98"},
		{"1/1/2014", "January Hosting", "2233", "$54.95"},
		{"1/4/2014", "February Hosting", "2233", "$51.00"},
		{"1/4/2014", "February Extra Bandwidth", "2233", "$30.00"},
	}

	var buf bytes.Buffer
	table := NewWriter(&buf)
	table.SetHeader([]string{"Date", "Description", "CV2", "Amount"})
	table.SetFooter([]string{"", "", "Total", "$146.93"})                                                  // Add Footer
	table.SetCaption(true, "This is a very long caption. The text should wrap to the width of the table.") // Add caption
	table.SetBorder(false)                                                                                 // Set Border to false
	table.AppendBulk(data)                                                                                 // Add Bulk Data
	table.Render()

	want := `    DATE   |       DESCRIPTION        |  CV2  | AMOUNT   
-----------+--------------------------+-------+----------
  1/1/2014 | Domain name              |  2233 | $10.98   
  1/1/2014 | January Hosting          |  2233 | $54.95   
  1/4/2014 | February Hosting         |  2233 | $51.00   
  1/4/2014 | February Extra Bandwidth |  2233 | $30.00   
<<<<<<< HEAD
-----------+--------------------------+-------+----------
                                        TOTAL | $146 93  
                                      --------+----------
=======
+----------+--------------------------+-------+---------+
                                        TOTAL | $146.93  
                                      +-------+---------+
>>>>>>> f82d3137
This is a very long caption. The text should wrap to the
width of the table.
`
	checkEqual(t, buf.String(), want, "border table rendering failed")
}

func TestPrintLongCaptionWithLongExample(t *testing.T) {
	var buf bytes.Buffer
	data := [][]string{
		{"Learn East has computers with adapted keyboards with enlarged print etc", "Some Data", "Another Data"},
		{"Instead of lining up the letters all", "the way across, he splits the keyboard in two", "Like most ergonomic keyboards"},
	}

	table := NewWriter(&buf)
	table.SetCaption(true, "This is a very long caption. The text should wrap. If not, we have a problem that needs to be solved.")
	table.SetHeader([]string{"Name", "Sign", "Rating"})

	for _, v := range data {
		table.Append(v)
	}
	table.Render()

	want := `+--------------------------------+--------------------------------+-------------------------------+
|              NAME              |              SIGN              |            RATING             |
+--------------------------------+--------------------------------+-------------------------------+
| Learn East has computers       | Some Data                      | Another Data                  |
| with adapted keyboards with    |                                |                               |
| enlarged print etc             |                                |                               |
| Instead of lining up the       | the way across, he splits the  | Like most ergonomic keyboards |
| letters all                    | keyboard in two                |                               |
+--------------------------------+--------------------------------+-------------------------------+
This is a very long caption. The text should wrap. If not, we have a problem that needs to be
solved.
`
	checkEqual(t, buf.String(), want, "long caption for long example rendering failed")
}

func Example_autowrap() {
	var multiline = `A multiline
string with some lines being really long.`

	const (
		testRow = iota
		testHeader
		testFooter
		testFooter2
	)
	for mode := testRow; mode <= testFooter2; mode++ {
		for _, autoFmt := range []bool{false, true} {
			if mode == testRow && autoFmt {
				// Nothing special to test, skip
				continue
			}
			for _, autoWrap := range []bool{false, true} {
				for _, reflow := range []bool{false, true} {
					if !autoWrap && reflow {
						// Invalid configuration, skip
						continue
					}
					fmt.Println("mode", mode, "autoFmt", autoFmt, "autoWrap", autoWrap, "reflow", reflow)
					t := NewWriter(os.Stdout)
					t.SetAutoFormatHeaders(autoFmt)
					t.SetAutoWrapText(autoWrap)
					t.SetReflowDuringAutoWrap(reflow)
					if mode == testHeader {
						t.SetHeader([]string{"woo", multiline})
					} else {
						t.SetHeader([]string{"woo", "waa"})
					}
					if mode == testRow {
						t.Append([]string{"woo", multiline})
					} else {
						t.Append([]string{"woo", "waa"})
					}
					if mode == testFooter {
						t.SetFooter([]string{"woo", multiline})
					} else if mode == testFooter2 {
						t.SetFooter([]string{"", multiline})
					} else {
						t.SetFooter([]string{"woo", "waa"})
					}
					t.Render()
				}
			}
		}
		fmt.Println()
	}

	// Output:
	// mode 0 autoFmt false autoWrap false reflow false
	// +-----+-------------------------------------------+
	// | woo |                    waa                    |
	// +-----+-------------------------------------------+
	// | woo | A multiline                               |
	// |     | string with some lines being really long. |
	// +-----+-------------------------------------------+
	// | woo |                    waa                    |
	// +-----+-------------------------------------------+
	// mode 0 autoFmt false autoWrap true reflow false
	// +-----+--------------------------------+
	// | woo |              waa               |
	// +-----+--------------------------------+
	// | woo | A multiline                    |
	// |     |                                |
	// |     | string with some lines being   |
	// |     | really long.                   |
	// +-----+--------------------------------+
	// | woo |              waa               |
	// +-----+--------------------------------+
	// mode 0 autoFmt false autoWrap true reflow true
	// +-----+--------------------------------+
	// | woo |              waa               |
	// +-----+--------------------------------+
	// | woo | A multiline string with some   |
	// |     | lines being really long.       |
	// +-----+--------------------------------+
	// | woo |              waa               |
	// +-----+--------------------------------+
	//
	// mode 1 autoFmt false autoWrap false reflow false
	// +-----+-------------------------------------------+
	// | woo |                A multiline                |
	// |     | string with some lines being really long. |
	// +-----+-------------------------------------------+
	// | woo | waa                                       |
	// +-----+-------------------------------------------+
	// | woo |                    waa                    |
	// +-----+-------------------------------------------+
	// mode 1 autoFmt false autoWrap true reflow false
	// +-----+--------------------------------+
	// | woo |          A multiline           |
	// |     |                                |
	// |     |  string with some lines being  |
	// |     |          really long.          |
	// +-----+--------------------------------+
	// | woo | waa                            |
	// +-----+--------------------------------+
	// | woo |              waa               |
	// +-----+--------------------------------+
	// mode 1 autoFmt false autoWrap true reflow true
	// +-----+--------------------------------+
	// | woo |  A multiline string with some  |
	// |     |    lines being really long.    |
	// +-----+--------------------------------+
	// | woo | waa                            |
	// +-----+--------------------------------+
	// | woo |              waa               |
	// +-----+--------------------------------+
	// mode 1 autoFmt true autoWrap false reflow false
	// +-----+-------------------------------------------+
	// | WOO |                A MULTILINE                |
	// |     | STRING WITH SOME LINES BEING REALLY LONG  |
	// +-----+-------------------------------------------+
	// | woo | waa                                       |
	// +-----+-------------------------------------------+
	// | WOO |                    WAA                    |
	// +-----+-------------------------------------------+
	// mode 1 autoFmt true autoWrap true reflow false
	// +-----+--------------------------------+
	// | WOO |          A MULTILINE           |
	// |     |                                |
	// |     |  STRING WITH SOME LINES BEING  |
	// |     |          REALLY LONG           |
	// +-----+--------------------------------+
	// | woo | waa                            |
	// +-----+--------------------------------+
	// | WOO |              WAA               |
	// +-----+--------------------------------+
	// mode 1 autoFmt true autoWrap true reflow true
	// +-----+--------------------------------+
	// | WOO |  A MULTILINE STRING WITH SOME  |
	// |     |    LINES BEING REALLY LONG     |
	// +-----+--------------------------------+
	// | woo | waa                            |
	// +-----+--------------------------------+
	// | WOO |              WAA               |
	// +-----+--------------------------------+
	//
	// mode 2 autoFmt false autoWrap false reflow false
	// +-----+-------------------------------------------+
	// | woo |                    waa                    |
	// +-----+-------------------------------------------+
	// | woo | waa                                       |
	// +-----+-------------------------------------------+
	// | woo |                A multiline                |
	// |     | string with some lines being really long. |
	// +-----+-------------------------------------------+
	// mode 2 autoFmt false autoWrap true reflow false
	// +-----+--------------------------------+
	// | woo |              waa               |
	// +-----+--------------------------------+
	// | woo | waa                            |
	// +-----+--------------------------------+
	// | woo |          A multiline           |
	// |     |                                |
	// |     |  string with some lines being  |
	// |     |          really long.          |
	// +-----+--------------------------------+
	// mode 2 autoFmt false autoWrap true reflow true
	// +-----+--------------------------------+
	// | woo |              waa               |
	// +-----+--------------------------------+
	// | woo | waa                            |
	// +-----+--------------------------------+
	// | woo |  A multiline string with some  |
	// |     |    lines being really long.    |
	// +-----+--------------------------------+
	// mode 2 autoFmt true autoWrap false reflow false
	// +-----+-------------------------------------------+
	// | WOO |                    WAA                    |
	// +-----+-------------------------------------------+
	// | woo | waa                                       |
	// +-----+-------------------------------------------+
	// | WOO |                A MULTILINE                |
	// |     | STRING WITH SOME LINES BEING REALLY LONG  |
	// +-----+-------------------------------------------+
	// mode 2 autoFmt true autoWrap true reflow false
	// +-----+--------------------------------+
	// | WOO |              WAA               |
	// +-----+--------------------------------+
	// | woo | waa                            |
	// +-----+--------------------------------+
	// | WOO |          A MULTILINE           |
	// |     |                                |
	// |     |  STRING WITH SOME LINES BEING  |
	// |     |          REALLY LONG           |
	// +-----+--------------------------------+
	// mode 2 autoFmt true autoWrap true reflow true
	// +-----+--------------------------------+
	// | WOO |              WAA               |
	// +-----+--------------------------------+
	// | woo | waa                            |
	// +-----+--------------------------------+
	// | WOO |  A MULTILINE STRING WITH SOME  |
	// |     |    LINES BEING REALLY LONG     |
	// +-----+--------------------------------+
	//
	// mode 3 autoFmt false autoWrap false reflow false
	// +-----+-------------------------------------------+
	// | woo |                    waa                    |
	// +-----+-------------------------------------------+
	// | woo | waa                                       |
	// +-----+-------------------------------------------+
	// |                      A multiline                |
	// |       string with some lines being really long. |
	// +-----+-------------------------------------------+
	// mode 3 autoFmt false autoWrap true reflow false
	// +-----+--------------------------------+
	// | woo |              waa               |
	// +-----+--------------------------------+
	// | woo | waa                            |
	// +-----+--------------------------------+
	// |                A multiline           |
	// |                                      |
	// |        string with some lines being  |
	// |                really long.          |
	// +-----+--------------------------------+
	// mode 3 autoFmt false autoWrap true reflow true
	// +-----+--------------------------------+
	// | woo |              waa               |
	// +-----+--------------------------------+
	// | woo | waa                            |
	// +-----+--------------------------------+
	// |        A multiline string with some  |
	// |          lines being really long.    |
	// +-----+--------------------------------+
	// mode 3 autoFmt true autoWrap false reflow false
	// +-----+-------------------------------------------+
	// | WOO |                    WAA                    |
	// +-----+-------------------------------------------+
	// | woo | waa                                       |
	// +-----+-------------------------------------------+
	// |                      A MULTILINE                |
	// |       STRING WITH SOME LINES BEING REALLY LONG  |
	// +-----+-------------------------------------------+
	// mode 3 autoFmt true autoWrap true reflow false
	// +-----+--------------------------------+
	// | WOO |              WAA               |
	// +-----+--------------------------------+
	// | woo | waa                            |
	// +-----+--------------------------------+
	// |                A MULTILINE           |
	// |                                      |
	// |        STRING WITH SOME LINES BEING  |
	// |                REALLY LONG           |
	// +-----+--------------------------------+
	// mode 3 autoFmt true autoWrap true reflow true
	// +-----+--------------------------------+
	// | WOO |              WAA               |
	// +-----+--------------------------------+
	// | woo | waa                            |
	// +-----+--------------------------------+
	// |        A MULTILINE STRING WITH SOME  |
	// |          LINES BEING REALLY LONG     |
	// +-----+--------------------------------+
}

func TestPrintLine(t *testing.T) {
	header := make([]string, 12)
	val := " "
	want := ""
	for i := range header {
		header[i] = val
		want = fmt.Sprintf("%s+-%s-", want, strings.Replace(val, " ", "-", -1))
		val = val + " "
	}
	want = want + "+"
	var buf bytes.Buffer
	table := NewWriter(&buf)
	table.SetHeader(header)
	table.printLine(false)
	checkEqual(t, buf.String(), want, "line rendering failed")
}

func TestAnsiStrip(t *testing.T) {
	header := make([]string, 12)
	val := " "
	want := ""
	for i := range header {
		header[i] = "\033[43;30m" + val + "\033[00m"
		want = fmt.Sprintf("%s+-%s-", want, strings.Replace(val, " ", "-", -1))
		val = val + " "
	}
	want = want + "+"
	var buf bytes.Buffer
	table := NewWriter(&buf)
	table.SetHeader(header)
	table.printLine(false)
	checkEqual(t, buf.String(), want, "line rendering failed")
}

func NewCustomizedTable(out io.Writer) *Table {
	table := NewWriter(out)
	table.SetCenterSeparator("")
	table.SetColumnSeparator("")
	table.SetRowSeparator("")
	table.SetBorder(false)
	table.SetAlignment(ALIGN_LEFT)
	table.SetHeader([]string{})
	return table
}

func TestSubclass(t *testing.T) {
	buf := new(bytes.Buffer)
	table := NewCustomizedTable(buf)

	data := [][]string{
		{"A", "The Good", "500"},
		{"B", "The Very very Bad Man", "288"},
		{"C", "The Ugly", "120"},
		{"D", "The Gopher", "800"},
	}

	for _, v := range data {
		table.Append(v)
	}
	table.Render()

	want := `  A  The Good               500  
  B  The Very very Bad Man  288  
  C  The Ugly               120  
  D  The Gopher             800  
`
	checkEqual(t, buf.String(), want, "test subclass failed")
}

func TestAutoMergeRows(t *testing.T) {
	data := [][]string{
		{"A", "The Good", "500"},
		{"A", "The Very very Bad Man", "288"},
		{"B", "The Very very Bad Man", "120"},
		{"B", "The Very very Bad Man", "200"},
	}
	var buf bytes.Buffer
	table := NewWriter(&buf)
	table.SetHeader([]string{"Name", "Sign", "Rating"})

	for _, v := range data {
		table.Append(v)
	}
	table.SetAutoMergeCells(true)
	table.Render()
	want := `+------+-----------------------+--------+
| NAME |         SIGN          | RATING |
+------+-----------------------+--------+
| A    | The Good              |    500 |
|      | The Very very Bad Man |    288 |
| B    |                       |    120 |
|      |                       |    200 |
+------+-----------------------+--------+
`
	got := buf.String()
	if got != want {
		t.Errorf("\ngot:\n%s\nwant:\n%s\n", got, want)
	}

	buf.Reset()
	table = NewWriter(&buf)
	table.SetHeader([]string{"Name", "Sign", "Rating"})

	for _, v := range data {
		table.Append(v)
	}
	table.SetAutoMergeCells(true)
	table.SetRowLine(true)
	table.Render()
	want = `+------+-----------------------+--------+
| NAME |         SIGN          | RATING |
+------+-----------------------+--------+
| A    | The Good              |    500 |
+      +-----------------------+--------+
|      | The Very very Bad Man |    288 |
+------+                       +--------+
| B    |                       |    120 |
+      +                       +--------+
|      |                       |    200 |
+------+-----------------------+--------+
`
	checkEqual(t, buf.String(), want)

	buf.Reset()
	table = NewWriter(&buf)
	table.SetHeader([]string{"Name", "Sign", "Rating"})

	dataWithlongText := [][]string{
		{"A", "The Good", "500"},
		{"A", "The Very very very very very Bad Man", "288"},
		{"B", "The Very very very very very Bad Man", "120"},
		{"C", "The Very very Bad Man", "200"},
	}
	table.AppendBulk(dataWithlongText)
	table.SetAutoMergeCells(true)
	table.SetRowLine(true)
	table.Render()
	want = `+------+--------------------------------+--------+
| NAME |              SIGN              | RATING |
+------+--------------------------------+--------+
| A    | The Good                       |    500 |
+------+--------------------------------+--------+
| A    | The Very very very very very   |    288 |
|      | Bad Man                        |        |
+------+                                +--------+
| B    |                                |    120 |
|      |                                |        |
+------+--------------------------------+--------+
| C    | The Very very Bad Man          |    200 |
+------+--------------------------------+--------+
`
	checkEqual(t, buf.String(), want)
}

func TestClearRows(t *testing.T) {
	data := [][]string{
		{"1/1/2014", "Domain name", "2233", "$10.98"},
	}

	var buf bytes.Buffer
	table := NewWriter(&buf)
	table.SetAutoWrapText(false)
	table.SetHeader([]string{"Date", "Description", "CV2", "Amount"})
	table.SetFooter([]string{"", "", "Total", "$145.93"}) // Add Footer
	table.AppendBulk(data)                                // Add Bulk Data
	table.Render()

	originalWant := `+----------+-------------+-------+---------+
|   DATE   | DESCRIPTION |  CV2  | AMOUNT  |
+----------+-------------+-------+---------+
| 1/1/2014 | Domain name |  2233 | $10.98  |
+----------+-------------+-------+---------+
|                          TOTAL | $145.93 |
+----------+-------------+-------+---------+
`
	want := originalWant

	checkEqual(t, buf.String(), want, "table clear rows failed")

	buf.Reset()
	table.ClearRows()
	table.Render()

	want = `+----------+-------------+-------+---------+
|   DATE   | DESCRIPTION |  CV2  | AMOUNT  |
+----------+-------------+-------+---------+
+----------+-------------+-------+---------+
|                          TOTAL | $145.93 |
+----------+-------------+-------+---------+
`

	checkEqual(t, buf.String(), want, "table clear rows failed")

	buf.Reset()
	table.AppendBulk(data) // Add Bulk Data
	table.Render()

	want = `+----------+-------------+-------+---------+
|   DATE   | DESCRIPTION |  CV2  | AMOUNT  |
+----------+-------------+-------+---------+
| 1/1/2014 | Domain name |  2233 | $10.98  |
+----------+-------------+-------+---------+
|                          TOTAL | $145.93 |
+----------+-------------+-------+---------+
`

	checkEqual(t, buf.String(), want, "table clear rows failed")
}

func TestClearFooters(t *testing.T) {
	data := [][]string{
		{"1/1/2014", "Domain name", "2233", "$10.98"},
	}

	var buf bytes.Buffer
	table := NewWriter(&buf)
	table.SetAutoWrapText(false)
	table.SetHeader([]string{"Date", "Description", "CV2", "Amount"})
	table.SetFooter([]string{"", "", "Total", "$145.93"}) // Add Footer
	table.AppendBulk(data)                                // Add Bulk Data
	table.Render()

	buf.Reset()
	table.ClearFooter()
	table.Render()

	want := `+----------+-------------+-------+---------+
|   DATE   | DESCRIPTION |  CV2  | AMOUNT  |
+----------+-------------+-------+---------+
| 1/1/2014 | Domain name |  2233 | $10.98  |
+----------+-------------+-------+---------+
`

	checkEqual(t, buf.String(), want)
}

func TestMoreDataColumnsThanHeaders(t *testing.T) {
	var (
		buf    = &bytes.Buffer{}
		table  = NewWriter(buf)
		header = []string{"A", "B", "C"}
		data   = [][]string{
			{"a", "b", "c", "d"},
			{"1", "2", "3", "4"},
		}
		want = `+---+---+---+---+
| A | B | C |   |
+---+---+---+---+
| a | b | c | d |
| 1 | 2 | 3 | 4 |
+---+---+---+---+
`
	)
	table.SetHeader(header)
	// table.SetFooter(ctx.tableCtx.footer)
	table.AppendBulk(data)
	table.Render()

	checkEqual(t, buf.String(), want)
}

func TestMoreFooterColumnsThanHeaders(t *testing.T) {
	var (
		buf    = &bytes.Buffer{}
		table  = NewWriter(buf)
		header = []string{"A", "B", "C"}
		data   = [][]string{
			{"a", "b", "c", "d"},
			{"1", "2", "3", "4"},
		}
		footer = []string{"a", "b", "c", "d", "e"}
		want   = `+---+---+---+---+---+
| A | B | C |   |   |
+---+---+---+---+---+
| a | b | c | d |
| 1 | 2 | 3 | 4 |
+---+---+---+---+---+
| A | B | C | D | E |
+---+---+---+---+---+
`
	)
	table.SetHeader(header)
	table.SetFooter(footer)
	table.AppendBulk(data)
	table.Render()

	checkEqual(t, buf.String(), want)
}

func TestSetColMinWidth(t *testing.T) {
	var (
		buf    = &bytes.Buffer{}
		table  = NewWriter(buf)
		header = []string{"AAA", "BBB", "CCC"}
		data   = [][]string{
			{"a", "b", "c"},
			{"1", "2", "3"},
		}
		footer = []string{"a", "b", "cccc"}
		want   = `+-----+-----+-------+
| AAA | BBB |  CCC  |
+-----+-----+-------+
| a   | b   | c     |
|   1 |   2 |     3 |
+-----+-----+-------+
|  A  |  B  | CCCC  |
+-----+-----+-------+
`
	)
	table.SetHeader(header)
	table.SetFooter(footer)
	table.AppendBulk(data)
	table.SetColMinWidth(2, 5)
	table.Render()

	checkEqual(t, buf.String(), want)
}

func TestWrapString(t *testing.T) {
	want := []string{"ああああああああああああああああああああああああ", "あああああああ"}
	got, _ := WrapString("ああああああああああああああああああああああああ あああああああ", 55)
	checkEqual(t, got, want)
}

func TestNumberAlign(t *testing.T) {
	var (
		buf   = &bytes.Buffer{}
		table = NewWriter(buf)
		data  = [][]string{
			{"AAAAAAAAAAAAA", "BBBBBBBBBBBBB", "CCCCCCCCCCCCCC"},
			{"A", "B", "C"},
			{"123456789", "2", "3"},
			{"1", "2", "123,456,789"},
			{"1", "123,456.789", "3"},
			{"-123,456", "-2", "-3"},
		}
		want = `+---------------+---------------+----------------+
| AAAAAAAAAAAAA | BBBBBBBBBBBBB | CCCCCCCCCCCCCC |
| A             | B             | C              |
|     123456789 |             2 |              3 |
|             1 |             2 |    123,456,789 |
|             1 |   123,456.789 |              3 |
|      -123,456 |            -2 |             -3 |
+---------------+---------------+----------------+
`
	)
	table.AppendBulk(data)
	table.Render()

	checkEqual(t, buf.String(), want)
}

func TestCustomAlign(t *testing.T) {
	var (
		buf    = &bytes.Buffer{}
		table  = NewWriter(buf)
		header = []string{"AAA", "BBB", "CCC"}
		data   = [][]string{
			{"a", "b", "c"},
			{"1", "2", "3"},
		}
		footer = []string{"a", "b", "cccc"}
		want   = `+-----+-----+-------+
| AAA | BBB |  CCC  |
+-----+-----+-------+
| a   |  b  |     c |
| 1   |  2  |     3 |
+-----+-----+-------+
|  A  |  B  | CCCC  |
+-----+-----+-------+
`
	)
	table.SetHeader(header)
	table.SetFooter(footer)
	table.AppendBulk(data)
	table.SetColMinWidth(2, 5)
	table.SetColumnAlignment([]int{ALIGN_LEFT, ALIGN_CENTER, ALIGN_RIGHT})
	table.Render()

	checkEqual(t, buf.String(), want)
}

func TestTitle(t *testing.T) {
	ts := []struct {
		text string
		want string
	}{
		{"", ""},
		{"foo", "FOO"},
		{"Foo", "FOO"},
		{"foO", "FOO"},
		{".foo", "FOO"},
		{"foo.", "FOO"},
		{".foo.", "FOO"},
		{".foo.bar.", "FOO BAR"},
		{"_foo", "FOO"},
		{"foo_", "FOO"},
		{"_foo_", "FOO"},
		{"_foo_bar_", "FOO BAR"},
		{" foo", "FOO"},
		{"foo ", "FOO"},
		{" foo ", "FOO"},
		{" foo bar ", "FOO BAR"},
		{"0.1", "0.1"},
		{"FOO 0.1", "FOO 0.1"},
		{".1 0.1", ".1 0.1"},
		{"1. 0.1", "1. 0.1"},
		{"1. 0.", "1. 0."},
		{".1. 0.", ".1. 0."},
		{".$ . $.", "$ . $"},
		{".$. $.", "$  $"},
	}
	for _, tt := range ts {
		got := Title(tt.text)
		if got != tt.want {
			t.Errorf("want %q, bot got %q", tt.want, got)
		}
	}
}<|MERGE_RESOLUTION|>--- conflicted
+++ resolved
@@ -195,15 +195,9 @@
   1/4/2014 | February Hosting         |  2233 | $51.00   
   1/4/2014 | February Extra Bandwidth |  2233 | $30.00   
   1/4/2014 |     (Discount)           |  2233 | -$1.00   
-<<<<<<< HEAD
 -----------+--------------------------+-------+----------
                                         TOTAL | $145 93  
                                       --------+----------
-=======
-+----------+--------------------------+-------+---------+
-                                        TOTAL | $145.93  
-                                      +-------+---------+
->>>>>>> f82d3137
 `
 
 	checkEqual(t, buf.String(), want, "border table rendering failed")
@@ -406,15 +400,9 @@
   1/1/2014 | January Hosting          |  2233 | $54.95   
   1/4/2014 | February Hosting         |  2233 | $51.00   
   1/4/2014 | February Extra Bandwidth |  2233 | $30.00   
-<<<<<<< HEAD
 -----------+--------------------------+-------+----------
                                         TOTAL | $146 93  
                                       --------+----------
-=======
-+----------+--------------------------+-------+---------+
-                                        TOTAL | $146.93  
-                                      +-------+---------+
->>>>>>> f82d3137
 This is a very long caption. The text should wrap to the
 width of the table.
 `
